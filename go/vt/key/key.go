// Copyright 2012, Google Inc. All rights reserved.
// Use of this source code is governed by a BSD-style
// license that can be found in the LICENSE file.

package key

import (
	"bytes"
	"encoding/binary"
	"encoding/hex"
	"fmt"
	"sort"
	"strings"
)

//
// KeyspaceId definitions
//

// MinKey is smaller than all KeyspaceId (the value really is).
var MinKey = KeyspaceId("")

// MaxKey is bigger than all KeyspaceId (by convention).
var MaxKey = KeyspaceId("")

// KeyspaceId is the type we base sharding on.
type KeyspaceId string

// Hex prints a KeyspaceId in capital hex.
func (kid KeyspaceId) Hex() HexKeyspaceId {
	return HexKeyspaceId(strings.ToUpper(hex.EncodeToString([]byte(kid))))
}

// MarshalJSON turns a KeyspaceId into json (using hex encoding).
func (kid KeyspaceId) MarshalJSON() ([]byte, error) {
	return []byte("\"" + string(kid.Hex()) + "\""), nil
}

// UnmarshalJSON reads a KeyspaceId from json (hex decoding).
func (kid *KeyspaceId) UnmarshalJSON(data []byte) (err error) {
	*kid, err = HexKeyspaceId(data[1 : len(data)-1]).Unhex()
	return err
}

func (kid *KeyspaceId) MarshalBson(buf *bytes2.ChunkedWriter, key string) {
	bson.EncodeString(buf, key, string(kid.Hex()))
}

func (kid *KeyspaceId) UnmarshalBson(buf *bytes.Buffer, kind byte) {
	var err error
	*kid, err = HexKeyspaceId(bson.DecodeString(buf, kind)).Unhex()
	if err != nil {
		panic("Cannot UnmarshalBson for KeyspaceId")
	}
}

//
// Uint64Key definitions
//

// Uint64Key is a uint64 that can be converted into a KeyspaceId.
type Uint64Key uint64

func (i Uint64Key) String() string {
	buf := new(bytes.Buffer)
	binary.Write(buf, binary.BigEndian, uint64(i))
	return buf.String()
}

// KeyspaceId returns the KeyspaceId associated with a Uint64Key.
func (i Uint64Key) KeyspaceId() KeyspaceId {
	return KeyspaceId(i.String())
}

// HexKeyspaceId is the hex represention of a KeyspaceId.
type HexKeyspaceId string

// Unhex converts a HexKeyspaceId into a KeyspaceId (hex decoding).
func (hkid HexKeyspaceId) Unhex() (KeyspaceId, error) {
	b, err := hex.DecodeString(string(hkid))
	if err != nil {
		return KeyspaceId(""), err
	}
	return KeyspaceId(string(b)), nil
}

//
// KeyspaceIdType definitions
//

// KeyspaceIdType represents the type of the KeyspaceId.
// Usually we don't care, but some parts of the code will need that info.
type KeyspaceIdType string

const (
	// unset - no type for this KeyspaceId
	KIT_UNSET = KeyspaceIdType("")

	// uint64 - a uint64 value is used
	// this is represented as 'unsigned bigint' in mysql
	KIT_UINT64 = KeyspaceIdType("uint64")

	// bytes - a string of bytes is used
	// this is represented as 'varbinary' in mysql
	KIT_BYTES = KeyspaceIdType("bytes")
)

var AllKeyspaceIdTypes = []KeyspaceIdType{
	KIT_UNSET,
	KIT_UINT64,
	KIT_BYTES,
}

// IsKeyspaceIdTypeInList returns true if the given type is in the list.
// Use it with AllKeyspaceIdTypes for instance.
func IsKeyspaceIdTypeInList(typ KeyspaceIdType, types []KeyspaceIdType) bool {
	for _, t := range types {
		if typ == t {
			return true
		}
	}
	return false
}

//
// KeyRange definitions
//

// KeyRange is an interval of KeyspaceId values. It contains Start,
// but excludes End. In other words, it is: [Start, End[
type KeyRange struct {
	Start KeyspaceId
	End   KeyspaceId
}

func (kr KeyRange) MapKey() string {
	return string(kr.Start) + "-" + string(kr.End)
}

func (kr KeyRange) Contains(i KeyspaceId) bool {
	return kr.Start <= i && (kr.End == MaxKey || i < kr.End)
}

func (kr KeyRange) String() string {
	return fmt.Sprintf("{Start: %v, End: %v}", string(kr.Start.Hex()), string(kr.End.Hex()))
}

// Parse a start and end hex values and build a KeyRange
func ParseKeyRangeParts(start, end string) (KeyRange, error) {
	s, err := HexKeyspaceId(start).Unhex()
	if err != nil {
		return KeyRange{}, err
	}
	e, err := HexKeyspaceId(end).Unhex()
	if err != nil {
		return KeyRange{}, err
	}
	return KeyRange{Start: s, End: e}, nil
}

// Returns true if the KeyRange does not cover the entire space.
func (kr KeyRange) IsPartial() bool {
	return !(kr.Start == MinKey && kr.End == MaxKey)
}

<<<<<<< HEAD
func (kr *KeyRange) MarshalBson(buf *bytes2.ChunkedWriter, key string) {
	bson.EncodeOptionalPrefix(buf, bson.Object, key)
	lenWriter := bson.NewLenWriter(buf)

	kr.Start.MarshalBson(buf, "Start")
	kr.End.MarshalBson(buf, "End")

	buf.WriteByte(0)
	lenWriter.RecordLen()
}

func (kr *KeyRange) UnmarshalBson(buf *bytes.Buffer, kind byte) {
	bson.VerifyObject(kind)
	bson.Next(buf, 4)

	kind = bson.NextByte(buf)
	for kind != bson.EOO {
		key := bson.ReadCString(buf)
		switch key {
		case "Start":
			kr.Start.UnmarshalBson(buf, kind)
		case "End":
			kr.End.UnmarshalBson(buf, kind)
		default:
			bson.Skip(buf, kind)
		}
		kind = bson.NextByte(buf)
	}
}

=======
>>>>>>> 7fbfe6c6
// KeyRangesIntersect returns true if some Keyspace values exist in both ranges.
//
// See: http://stackoverflow.com/questions/4879315/what-is-a-tidy-algorithm-to-find-overlapping-intervals
// two segments defined as (a,b) and (c,d) (with a<b and c<d):
// intersects = (b > c) && (a < d)
// overlap = min(b, d) - max(c, a)
func KeyRangesIntersect(first, second KeyRange) bool {
	return (first.End == MaxKey || second.Start < first.End) &&
		(second.End == MaxKey || first.Start < second.End)
}

// KeyRangesOverlap returns the overlap between two KeyRanges.
// They need to overlap, otherwise an error is returned.
func KeyRangesOverlap(first, second KeyRange) (KeyRange, error) {
	if !KeyRangesIntersect(first, second) {
		return KeyRange{}, fmt.Errorf("KeyRanges %v and %v don't overlap", first, second)
	}
	// compute max(c,a) and min(b,d)
	// start with (a,b)
	result := first
	// if c > a, then use c
	if second.Start > first.Start {
		result.Start = second.Start
	}
	// if b is maxed out, or
	// (d is not maxed out and d < b)
	//                           ^ valid test as neither b nor d are max
	// then use d
	if first.End == MaxKey || (second.End != MaxKey && second.End < first.End) {
		result.End = second.End
	}
	return result, nil
}

//
// KeyspaceIdArray definitions
//

// KeyspaceIdArray is an array of KeyspaceId that can be sorted
type KeyspaceIdArray []KeyspaceId

func (p KeyspaceIdArray) Len() int { return len(p) }

func (p KeyspaceIdArray) Less(i, j int) bool {
	return p[i] < p[j]
}

func (p KeyspaceIdArray) Swap(i, j int) {
	p[i], p[j] = p[j], p[i]
}

func (p KeyspaceIdArray) Sort() { sort.Sort(p) }

func EncodeKeyspaceIdArrayBson(buf *bytes2.ChunkedWriter, key string, ksIds KeyspaceIdArray) {
	bson.EncodePrefix(buf, bson.Array, key)
	lenWriter := bson.NewLenWriter(buf)
	for i, v := range ksIds {
		v.MarshalBson(buf, bson.Itoa(i))
	}
	buf.WriteByte(0)
	lenWriter.RecordLen()
}

func DecodeKeyspaceIdArrayBson(buf *bytes.Buffer, kind byte) (ksIds KeyspaceIdArray) {
	switch kind {
	case bson.Array:
		// valid
	case bson.Null:
		return nil
	default:
		panic(bson.NewBsonError("Unexpected data type %v for KeyspaceIdArray", kind))
	}

	bson.Next(buf, 4)
	ksIds = make([]KeyspaceId, 0, 8)
	kind = bson.NextByte(buf)
	var ksId KeyspaceId
	for kind != bson.EOO {
		bson.SkipIndex(buf)
		ksId.UnmarshalBson(buf, kind)
		ksIds = append(ksIds, ksId)
		kind = bson.NextByte(buf)
	}
	return ksIds
}

//
// KeyRangeArray definitions
//

// KeyRangeArray is an array of KeyRange that can be sorted
type KeyRangeArray []KeyRange

func (p KeyRangeArray) Len() int { return len(p) }

func (p KeyRangeArray) Less(i, j int) bool {
	return p[i].Start < p[j].Start
}

func (p KeyRangeArray) Swap(i, j int) {
	p[i], p[j] = p[j], p[i]
}

func (p KeyRangeArray) Sort() { sort.Sort(p) }

func EncodeKeyRangeArrayBson(buf *bytes2.ChunkedWriter, key string, krs KeyRangeArray) {
	bson.EncodePrefix(buf, bson.Array, key)
	lenWriter := bson.NewLenWriter(buf)
	for i, v := range krs {
		v.MarshalBson(buf, bson.Itoa(i))
	}
	buf.WriteByte(0)
	lenWriter.RecordLen()
}

func DecodeKeyRangeArrayBson(buf *bytes.Buffer, kind byte) (krs KeyRangeArray) {
	switch kind {
	case bson.Array:
		// valid
	case bson.Null:
		return nil
	default:
		panic(bson.NewBsonError("Unexpected data type %v for KeyspaceIdArray", kind))
	}

	bson.Next(buf, 4)
	krs = make([]KeyRange, 0, 8)
	kind = bson.NextByte(buf)
	var kr KeyRange
	for kind != bson.EOO {
		bson.SkipIndex(buf)
		kr.UnmarshalBson(buf, kind)
		krs = append(krs, kr)
		kind = bson.NextByte(buf)
	}
	return krs
}

// ParseShardingSpec parses a string that describes a sharding
// specification. a-b-c-d will be parsed as a-b, b-c, c-d. The empty
// string may serve both as the start and end of the keyspace: -a-b-
// will be parsed as start-a, a-b, b-end.
func ParseShardingSpec(spec string) (KeyRangeArray, error) {
	parts := strings.Split(spec, "-")
	if len(parts) == 1 {
		return nil, fmt.Errorf("malformed spec: doesn't define a range: %q", spec)
	}
	old := parts[0]
	ranges := make([]KeyRange, len(parts)-1)

	for i, p := range parts[1:] {
		if p == "" && i != (len(parts)-2) {
			return nil, fmt.Errorf("malformed spec: MinKey/MaxKey cannot be in the middle of the spec: %q", spec)
		}
		if p != "" && p <= old {
			return nil, fmt.Errorf("malformed spec: shard limits should be in order: %q", spec)
		}
		s, err := HexKeyspaceId(old).Unhex()
		if err != nil {
			return nil, err
		}
		e, err := HexKeyspaceId(p).Unhex()
		if err != nil {
			return nil, err
		}
		ranges[i] = KeyRange{Start: s, End: e}
		old = p
	}
	return ranges, nil
}<|MERGE_RESOLUTION|>--- conflicted
+++ resolved
@@ -42,18 +42,6 @@
 	return err
 }
 
-func (kid *KeyspaceId) MarshalBson(buf *bytes2.ChunkedWriter, key string) {
-	bson.EncodeString(buf, key, string(kid.Hex()))
-}
-
-func (kid *KeyspaceId) UnmarshalBson(buf *bytes.Buffer, kind byte) {
-	var err error
-	*kid, err = HexKeyspaceId(bson.DecodeString(buf, kind)).Unhex()
-	if err != nil {
-		panic("Cannot UnmarshalBson for KeyspaceId")
-	}
-}
-
 //
 // Uint64Key definitions
 //
@@ -163,39 +151,6 @@
 	return !(kr.Start == MinKey && kr.End == MaxKey)
 }
 
-<<<<<<< HEAD
-func (kr *KeyRange) MarshalBson(buf *bytes2.ChunkedWriter, key string) {
-	bson.EncodeOptionalPrefix(buf, bson.Object, key)
-	lenWriter := bson.NewLenWriter(buf)
-
-	kr.Start.MarshalBson(buf, "Start")
-	kr.End.MarshalBson(buf, "End")
-
-	buf.WriteByte(0)
-	lenWriter.RecordLen()
-}
-
-func (kr *KeyRange) UnmarshalBson(buf *bytes.Buffer, kind byte) {
-	bson.VerifyObject(kind)
-	bson.Next(buf, 4)
-
-	kind = bson.NextByte(buf)
-	for kind != bson.EOO {
-		key := bson.ReadCString(buf)
-		switch key {
-		case "Start":
-			kr.Start.UnmarshalBson(buf, kind)
-		case "End":
-			kr.End.UnmarshalBson(buf, kind)
-		default:
-			bson.Skip(buf, kind)
-		}
-		kind = bson.NextByte(buf)
-	}
-}
-
-=======
->>>>>>> 7fbfe6c6
 // KeyRangesIntersect returns true if some Keyspace values exist in both ranges.
 //
 // See: http://stackoverflow.com/questions/4879315/what-is-a-tidy-algorithm-to-find-overlapping-intervals
@@ -235,6 +190,7 @@
 //
 
 // KeyspaceIdArray is an array of KeyspaceId that can be sorted
+// We use it only if we need to sort []KeyspaceId
 type KeyspaceIdArray []KeyspaceId
 
 func (p KeyspaceIdArray) Len() int { return len(p) }
@@ -249,44 +205,12 @@
 
 func (p KeyspaceIdArray) Sort() { sort.Sort(p) }
 
-func EncodeKeyspaceIdArrayBson(buf *bytes2.ChunkedWriter, key string, ksIds KeyspaceIdArray) {
-	bson.EncodePrefix(buf, bson.Array, key)
-	lenWriter := bson.NewLenWriter(buf)
-	for i, v := range ksIds {
-		v.MarshalBson(buf, bson.Itoa(i))
-	}
-	buf.WriteByte(0)
-	lenWriter.RecordLen()
-}
-
-func DecodeKeyspaceIdArrayBson(buf *bytes.Buffer, kind byte) (ksIds KeyspaceIdArray) {
-	switch kind {
-	case bson.Array:
-		// valid
-	case bson.Null:
-		return nil
-	default:
-		panic(bson.NewBsonError("Unexpected data type %v for KeyspaceIdArray", kind))
-	}
-
-	bson.Next(buf, 4)
-	ksIds = make([]KeyspaceId, 0, 8)
-	kind = bson.NextByte(buf)
-	var ksId KeyspaceId
-	for kind != bson.EOO {
-		bson.SkipIndex(buf)
-		ksId.UnmarshalBson(buf, kind)
-		ksIds = append(ksIds, ksId)
-		kind = bson.NextByte(buf)
-	}
-	return ksIds
-}
-
 //
 // KeyRangeArray definitions
 //
 
 // KeyRangeArray is an array of KeyRange that can be sorted
+// We use it only if we need to sort []KeyRange
 type KeyRangeArray []KeyRange
 
 func (p KeyRangeArray) Len() int { return len(p) }
@@ -300,45 +224,12 @@
 }
 
 func (p KeyRangeArray) Sort() { sort.Sort(p) }
-
-func EncodeKeyRangeArrayBson(buf *bytes2.ChunkedWriter, key string, krs KeyRangeArray) {
-	bson.EncodePrefix(buf, bson.Array, key)
-	lenWriter := bson.NewLenWriter(buf)
-	for i, v := range krs {
-		v.MarshalBson(buf, bson.Itoa(i))
-	}
-	buf.WriteByte(0)
-	lenWriter.RecordLen()
-}
-
-func DecodeKeyRangeArrayBson(buf *bytes.Buffer, kind byte) (krs KeyRangeArray) {
-	switch kind {
-	case bson.Array:
-		// valid
-	case bson.Null:
-		return nil
-	default:
-		panic(bson.NewBsonError("Unexpected data type %v for KeyspaceIdArray", kind))
-	}
-
-	bson.Next(buf, 4)
-	krs = make([]KeyRange, 0, 8)
-	kind = bson.NextByte(buf)
-	var kr KeyRange
-	for kind != bson.EOO {
-		bson.SkipIndex(buf)
-		kr.UnmarshalBson(buf, kind)
-		krs = append(krs, kr)
-		kind = bson.NextByte(buf)
-	}
-	return krs
-}
 
 // ParseShardingSpec parses a string that describes a sharding
 // specification. a-b-c-d will be parsed as a-b, b-c, c-d. The empty
 // string may serve both as the start and end of the keyspace: -a-b-
 // will be parsed as start-a, a-b, b-end.
-func ParseShardingSpec(spec string) (KeyRangeArray, error) {
+func ParseShardingSpec(spec string) ([]KeyRange, error) {
 	parts := strings.Split(spec, "-")
 	if len(parts) == 1 {
 		return nil, fmt.Errorf("malformed spec: doesn't define a range: %q", spec)
